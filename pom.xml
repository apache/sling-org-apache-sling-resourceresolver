<?xml version="1.0" encoding="ISO-8859-1"?>
<!--
    Licensed to the Apache Software Foundation (ASF) under one
    or more contributor license agreements.  See the NOTICE file
    distributed with this work for additional information
    regarding copyright ownership.  The ASF licenses this file
    to you under the Apache License, Version 2.0 (the
    "License"); you may not use this file except in compliance
    with the License.  You may obtain a copy of the License at

    http://www.apache.org/licenses/LICENSE-2.0

    Unless required by applicable law or agreed to in writing,
    software distributed under the License is distributed on an
    "AS IS" BASIS, WITHOUT WARRANTIES OR CONDITIONS OF ANY
    KIND, either express or implied.  See the License for the
    specific language governing permissions and limitations
    under the License.
-->
<project xmlns="http://maven.apache.org/POM/4.0.0" xmlns:xsi="http://www.w3.org/2001/XMLSchema-instance" xsi:schemaLocation="http://maven.apache.org/POM/4.0.0 http://maven.apache.org/maven-v4_0_0.xsd">
    <modelVersion>4.0.0</modelVersion>
    <parent>
        <groupId>org.apache.sling</groupId>
        <artifactId>sling</artifactId>
        <version>34</version>
        <relativePath />
    </parent>

    <artifactId>org.apache.sling.resourceresolver</artifactId>
    <version>1.6.13-SNAPSHOT</version>

    <name>Apache Sling Resource Resolver</name>
    <description>
        This bundle provides the Resource Resolver and the Resource Resolver Factory.
    </description>

    <scm>
        <connection>scm:git:https://gitbox.apache.org/repos/asf/sling-org-apache-sling-resourceresolver.git</connection>
        <developerConnection>scm:git:https://gitbox.apache.org/repos/asf/sling-org-apache-sling-resourceresolver.git</developerConnection>
        <url>https://gitbox.apache.org/repos/asf?p=sling-org-apache-sling-resourceresolver.git</url>
        <tag>HEAD</tag>
    </scm>

    <properties>
        <site.jira.version.id>12314286</site.jira.version.id>
        <site.javadoc.exclude>**.internal.**</site.javadoc.exclude>
    </properties>

    <build>
        <plugins>
            <plugin>
                <groupId>org.apache.sling</groupId>
                <artifactId>maven-sling-plugin</artifactId>
                <version>2.3.8</version>
                <executions>
                    <execution>
                        <id>generate-adapter-metadata</id>
                        <phase>process-classes</phase>
                        <goals>
                            <goal>generate-adapter-metadata</goal>
                        </goals>
                    </execution>
                </executions>
            </plugin>
            <plugin>
<<<<<<< HEAD
                <groupId>org.apache.felix</groupId>
                <artifactId>maven-bundle-plugin</artifactId>
                <extensions>true</extensions>
                <configuration>
                    <instructions>
                        <Import-Package>
                            javax.jcr;resolution:=optional,
                            *
                        </Import-Package>
                        <Export-Package>
                            org.apache.sling.resourceresolver.impl.mapping
                        </Export-Package>
                        <Provide-Capability>
                            osgi.service;objectClass=javax.servlet.Servlet,
                            osgi.service;objectClass=org.apache.sling.api.resource.ResourceResolverFactory,
                            osgi.service;objectClass=org.apache.sling.api.resource.observation.ResourceChangeListener,
                            osgi.service;objectClass=org.apache.sling.api.resource.runtime.RuntimeService,
                            osgi.service;objectClass=org.apache.sling.spi.resource.provider.ResourceProvider
                        </Provide-Capability>
                    </instructions>
                </configuration>
=======
                <groupId>biz.aQute.bnd</groupId>
                <artifactId>bnd-maven-plugin</artifactId>
            </plugin>
            <plugin>
                <groupId>biz.aQute.bnd</groupId>
                <artifactId>bnd-baseline-maven-plugin</artifactId>
>>>>>>> 5dcaacc6
            </plugin>
            <plugin>
                <groupId>org.apache.maven.plugins</groupId>
                <artifactId>maven-javadoc-plugin</artifactId>
                <configuration>
                    <excludePackageNames>
                        org.apache.sling.resourceresolver.impl
                    </excludePackageNames>
                </configuration>
            </plugin>
        </plugins>
    </build>
    
    <dependencies>
        <dependency>
            <groupId>javax.jcr</groupId>
            <artifactId>jcr</artifactId>
        </dependency>
        <dependency>
            <groupId>org.osgi</groupId>
            <artifactId>osgi.core</artifactId>
        </dependency>
        <dependency>
            <groupId>org.osgi</groupId>
            <artifactId>osgi.cmpn</artifactId>
        </dependency>
        <dependency>
            <groupId>org.apache.sling</groupId>
            <artifactId>org.apache.sling.api</artifactId>
            <version>2.18.4</version>
            <scope>provided</scope>
        </dependency>
        <dependency>
            <groupId>org.apache.sling</groupId>
            <artifactId>org.apache.sling.serviceusermapper</artifactId>
            <version>1.3.4</version>
        </dependency>
        <dependency>
            <groupId>org.slf4j</groupId>
            <artifactId>slf4j-api</artifactId>
        </dependency>
        <dependency>
            <groupId>org.apache.sling</groupId>
            <artifactId>org.apache.sling.commons.osgi</artifactId>
            <version>2.2.0</version>
            <scope>provided</scope>
        </dependency>
        <dependency>
           <groupId>org.apache.commons</groupId>
           <artifactId>commons-collections4</artifactId>
           <version>4.1</version>
            <scope>provided</scope>
        </dependency>
        <dependency>
           <groupId>org.apache.commons</groupId>
           <artifactId>commons-lang3</artifactId>
           <version>3.4</version>
           <scope>provided</scope>
        </dependency>
        <dependency>
            <groupId>org.apache.sling</groupId>
            <artifactId>adapter-annotations</artifactId>
            <version>1.0.0</version>
            <scope>provided</scope>
        </dependency>
        <dependency>
            <groupId>org.jetbrains</groupId>
            <artifactId>annotations</artifactId>
            <scope>provided</scope>
        </dependency>

        <!-- For the Console Plugin of the ResourceResolverFactoryImpl -->
        <dependency>
            <groupId>javax.servlet</groupId>
            <artifactId>javax.servlet-api</artifactId>
        </dependency>

        <!-- Testing -->
        <dependency>
            <groupId>org.hamcrest</groupId>
            <artifactId>hamcrest-library</artifactId>
            <version>1.3</version>
            <scope>test</scope>
        </dependency>
        <dependency>
            <groupId>org.slf4j</groupId>
            <artifactId>slf4j-simple</artifactId>
        </dependency>
        <dependency>
            <groupId>junit-addons</groupId>
            <artifactId>junit-addons</artifactId>
            <version>1.4</version>
            <scope>test</scope>
        </dependency>
        <dependency>
            <groupId>org.apache.felix</groupId>
            <artifactId>org.apache.felix.framework</artifactId>
            <version>5.4.0</version>
            <scope>test</scope>
        </dependency>
        <dependency>
        	<groupId>org.mockito</groupId>
        	<artifactId>mockito-all</artifactId>
        	<version>1.9.5</version>
        	<scope>test</scope>
        </dependency>
        <dependency>
        	<groupId>org.apache.sling</groupId>
        	<artifactId>org.apache.sling.testing.osgi-mock</artifactId>
        	<version>2.3.10</version>
        	<scope>test</scope>
        </dependency>
    </dependencies>
</project><|MERGE_RESOLUTION|>--- conflicted
+++ resolved
@@ -62,8 +62,8 @@
                     </execution>
                 </executions>
             </plugin>
-            <plugin>
-<<<<<<< HEAD
+<!--
+            <plugin>
                 <groupId>org.apache.felix</groupId>
                 <artifactId>maven-bundle-plugin</artifactId>
                 <extensions>true</extensions>
@@ -73,6 +73,7 @@
                             javax.jcr;resolution:=optional,
                             *
                         </Import-Package>
+                        <!- - Check if that is still needed - ->
                         <Export-Package>
                             org.apache.sling.resourceresolver.impl.mapping
                         </Export-Package>
@@ -85,14 +86,15 @@
                         </Provide-Capability>
                     </instructions>
                 </configuration>
-=======
+            </plugin>
+-->
+            <plugin>
                 <groupId>biz.aQute.bnd</groupId>
                 <artifactId>bnd-maven-plugin</artifactId>
             </plugin>
             <plugin>
                 <groupId>biz.aQute.bnd</groupId>
                 <artifactId>bnd-baseline-maven-plugin</artifactId>
->>>>>>> 5dcaacc6
             </plugin>
             <plugin>
                 <groupId>org.apache.maven.plugins</groupId>
