/*
 * Licensed to the Apache Software Foundation (ASF) under one
 * or more contributor license agreements.  See the NOTICE file
 * distributed with this work for additional information
 * regarding copyright ownership.  The ASF licenses this file
 * to you under the Apache License, Version 2.0 (the
 * "License"); you may not use this file except in compliance
 * with the License.  You may obtain a copy of the License at
 *
 *   http://www.apache.org/licenses/LICENSE-2.0
 *
 * Unless required by applicable law or agreed to in writing,
 * software distributed under the License is distributed on an
 * "AS IS" BASIS, WITHOUT WARRANTIES OR CONDITIONS OF ANY
 * KIND, either express or implied.  See the License for the
 * specific language governing permissions and limitations
 * under the License.
 */
package org.apache.sling.resourceresolver.impl;

import org.apache.sling.resourceresolver.impl.mapping.MapEntries;
import org.osgi.service.metatype.annotations.AttributeDefinition;
import org.osgi.service.metatype.annotations.ObjectClassDefinition;

@ObjectClassDefinition(name = "Apache Sling Resource Resolver Factory",
            description = "Configures the Resource Resolver for request URL and resource path rewriting.")
public @interface ResourceResolverFactoryConfig {

	String LEGACY_REQUIRED_PROVIDER_PID = "org.apache.sling.jcr.resource.internal.helper.jcr.JcrResourceProviderFactory";
	String REQUIRED_PROVIDER_NAME = "JCR";
	
    @AttributeDefinition(name = "Resource Search Path",
        description = "The list of absolute path prefixes " +
                      "applied to find resources whose path is just specified with a relative path. " +
                      "The default value is [ \"/apps\", \"/libs\" ]. If an empty path is specified a " +
                      "single entry path of [ \"/\" ] is assumed.")
    String[] resource_resolver_searchpath() default {"/apps", "/libs"};

    /**
     * Defines whether namespace prefixes of resource names inside the path
     * (e.g. <code>jcr:</code> in <code>/home/path/jcr:content</code>) are
     * mangled or not.
     * <p>
     * Mangling means that any namespace prefix contained in the path is replaced as per the generic
     * substitution pattern <code>/([^:]+):/_$1_/</code> when calling the <code>map</code> method of
     * the resource resolver. Likewise the <code>resolve</code> methods will unmangle such namespace
     * prefixes according to the substitution pattern <code>/_([^_]+)_/$1:/</code>.
     * <p>
     * This feature is provided since there may be systems out there in the wild which cannot cope
     * with URLs containing colons, even though they are perfectly valid characters in the path part
     * of URI references with a scheme.
     * <p>
     * The default value of this property if no configuration is provided is <code>true</code>.
     *
     */
    @AttributeDefinition(name = "Namespace Mangling",
          description = "Defines whether namespace " +
                        "prefixes of resource names inside the path (e.g. \"jcr:\" in \"/home/path/jcr:content\") " +
                        "are mangled or not. Mangling means that any namespace prefix contained in the " +
                        "path is replaced as per the generic substitution pattern \"/([^:]+):/_$1_/\" " +
                        "when calling the \"map\" method of the resource resolver. Likewise the " +
                        "\"resolve\" methods will unmangle such namespace prefixes according to the " +
                        "substituation pattern \"/_([^_]+)_/$1:/\". This feature is provided since " +
                        "there may be systems out there in the wild which cannot cope with URLs " +
                        "containing colons, even though they are perfectly valid characters in the " +
                        "path part of URI references with a scheme. The default value of this property " +
                        "if no configuration is provided is \"true\".")
    boolean resource_resolver_manglenamespaces() default true;

    @AttributeDefinition(name = "Allow Direct Mapping",
        description = "Whether to add a direct URL mapping to the front of the mapping list.")
    boolean resource_resolver_allowDirect() default true;

    @AttributeDefinition(name = "Required Providers (Deprecated)",
        description = "A resource resolver factory is only " +
                 "available (registered) if all resource providers mentioned in this configuration " +
                 "are available. Each entry is either a service PID or a filter expression.  " +
                 "Invalid filters are ignored.")
    String[] resource_resolver_required_providers();

    @AttributeDefinition(name = "Required Providers ",
        description = "A resource resolver factory is only " +
                       "available (registered) if all resource providers mentioned in this configuration " +
                       "are available. Each entry is refers to the name of a registered provider.")
    String[] resource_resolver_required_providernames() default {REQUIRED_PROVIDER_NAME};

    /**
     * The resolver.virtual property has no default configuration. But the Sling
     * maven plugin and the sling management console cannot handle empty
     * multivalue properties at the moment. So we just add a dummy direct
     * mapping.
     */
    @AttributeDefinition(name = "Virtual URLs",
        description = "List of virtual URLs and there mappings to real URLs. " +
                    "Format is <externalURL>:<internalURL>. Mappings are " +
                    "applied on the complete request URL only.")
    String[] resource_resolver_virtual() default {"/:/"};

    @AttributeDefinition(name = "URL Mappings",
        description = "List of mappings to apply to paths. Incoming mappings are " +
                    "applied to request paths to map to resource paths, " +
                    "outgoing mappings are applied to map resource paths to paths used on subsequent " +
                    "requests. Form is <internalPathPrefix><op><externalPathPrefix> where <op> is " +
                    "\">\" for incoming mappings, \"<\" for outgoing mappings and \":\" for mappings " +
                    "applied in both directions. Mappings are applied in configuration order by " +
                    "comparing and replacing URL prefixes. Note: The use of \"-\" as the <op> value " +
                    "indicating a mapping in both directions is deprecated.")
    String[] resource_resolver_mapping() default {"/:/", "/content/:/", "/system/docroot/:/"};

    @AttributeDefinition(name = "Mapping Location",
        description = "The path to the root of the configuration to setup and configure " +
                      "the ResourceResolver mapping. The default value is /etc/map.")
    String resource_resolver_map_location() default MapEntries.DEFAULT_MAP_ROOT;

    @AttributeDefinition(name = "Mapping Observation",
        description = "The paths where vanity paths or aliases can be found. These paths are used to " +
                      "listen for resource events.")
    String[] resource_resolver_map_observation() default "/";

    @AttributeDefinition(name = "Default Vanity Path Redirect Status",
        description = "The default status code used when a sling:vanityPath is configured to redirect " +
                    "and does not have a specific status code associated with it " +
                    "(via a sling:redirectStatus property)")
    int resource_resolver_default_vanity_redirect_status() default MapEntries.DEFAULT_DEFAULT_VANITY_PATH_REDIRECT_STATUS;

    @AttributeDefinition(name = "Enable Vanity Paths",
        description = "This flag controls whether all resources with a sling:vanityPath property " +
                            "are processed and added to the mappoing table.")
    boolean resource_resolver_enable_vanitypath() default true;

    @AttributeDefinition(name = "Maximum number of cached vanity path entries",
        description = "The maximum number of cached vanity path entries. " +
                    "Default is -1 (no limit)")
    int resource_resolver_vanitypath_maxEntries() default -1;

    @AttributeDefinition(name = "Limit the maximum number of cached vanity path entries only at startup",
        description = "Limit the maximum number of cached vanity path entries only at startup. " +
                      "Default is true")
    boolean resource_resolver_vanitypath_maxEntries_startup() default true;

    @AttributeDefinition(name = "Maximum number of vanity bloom filter bytes",
        description = "The maximum number of vanity bloom filter bytes. " +
                      "Changing this value is subject to vanity bloom filter rebuild")
    int resource_resolver_vanitypath_bloomfilter_maxBytes() default 1024000;

    @AttributeDefinition(name = "Optimize alias resolution",
        description ="This flag controls whether to optimize" +
                     " the alias resolution by creating an internal cache of aliases. This might have an impact on the startup time"+
                     " and on the alias update time if the number of aliases is huge (over 10000).")
    boolean resource_resolver_optimize_alias_resolution() default true;

<<<<<<< HEAD
    @AttributeDefinition(name = "Allowed Optimized Alias Locations",
         description = "This setting can contain a list of path prefixes, e.g. /libs/, /content/. If " +
                 "such a list is configured, for alias optimization, only paths from resources starting with this prefix " +
                 "are considered. If the list is empty, all paths are used.)")
    String[] resource_resolver_allowed_alias_locations();
=======
    @AttributeDefinition(name = "Allowed optimized alias paths",
         description = "This setting can contain a list of path prefixes, e.g. /libs/, /content/. If " +
                 "such a list is configured, for alias optimization, only paths from resources starting with this prefix " +
                 "are considered. If the list is empty, all paths are used.)")
    String[] resource_resolver_optimize_alias_allowlist();
>>>>>>> 41a3384e

    @AttributeDefinition(name = "Allowed Vanity Path Location",
        description ="This setting can contain a list of path prefixes, e.g. /libs/, /content/. If " +
                    "such a list is configured, only vanity paths from resources starting with this prefix " +
                    " are considered. If the list is empty, all vanity paths are used.")
    String[] resource_resolver_vanitypath_whitelist();

    @AttributeDefinition(name = "Denied Vanity Path Location",
        description ="This setting can contain a list of path prefixes, e.g. /misc/. If " +
                    "such a list is configured,vanity paths from resources starting with this prefix " +
                    " are not considered. If the list is empty, all vanity paths are used.")
    String[] resource_resolver_vanitypath_blacklist();

    @AttributeDefinition(name = "Vanity Path Precedence",
        description ="This flag controls whether vanity paths" +
                     " will have precedence over existing /etc/map mapping")
    boolean resource_resolver_vanity_precedence() default false;

    @AttributeDefinition(name = "Paranoid Provider Handling",
        description = "If this flag is enabled, an unregistration of a resource provider (not factory), "
                      + "is causing the resource resolver factory to restart, potentially cleaning up "
                      + "for memory leaks caused by objects hold from that resource provider.")
    boolean resource_resolver_providerhandling_paranoid() default false;

    @AttributeDefinition(name = "Log resource resolver closing",
        description = "When enabled CRUD operations with a closed resource resolver will log a stack trace " +
                      "with the point where the used resolver was closed. It's advisable to not enable this feature on " +
                      "production systems.")
    boolean resource_resolver_log_closing() default false;

    @AttributeDefinition(name = "Log unclosed resource resolvers",
            description = "When enabled unclosed resource resolvers will be logged. Not closing " +
                          "a resource resolver is a bug in the code using the resolver and should be fixed.")
    boolean resource_resolver_log_unclosed() default true;
}
<|MERGE_RESOLUTION|>--- conflicted
+++ resolved
@@ -149,19 +149,12 @@
                      " and on the alias update time if the number of aliases is huge (over 10000).")
     boolean resource_resolver_optimize_alias_resolution() default true;
 
-<<<<<<< HEAD
     @AttributeDefinition(name = "Allowed Optimized Alias Locations",
          description = "This setting can contain a list of path prefixes, e.g. /libs/, /content/. If " +
                  "such a list is configured, for alias optimization, only paths from resources starting with this prefix " +
                  "are considered. If the list is empty, all paths are used.)")
     String[] resource_resolver_allowed_alias_locations();
-=======
-    @AttributeDefinition(name = "Allowed optimized alias paths",
-         description = "This setting can contain a list of path prefixes, e.g. /libs/, /content/. If " +
-                 "such a list is configured, for alias optimization, only paths from resources starting with this prefix " +
-                 "are considered. If the list is empty, all paths are used.)")
-    String[] resource_resolver_optimize_alias_allowlist();
->>>>>>> 41a3384e
+
 
     @AttributeDefinition(name = "Allowed Vanity Path Location",
         description ="This setting can contain a list of path prefixes, e.g. /libs/, /content/. If " +
