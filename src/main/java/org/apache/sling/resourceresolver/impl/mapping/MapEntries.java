/*
 * Licensed to the Apache Software Foundation (ASF) under one
 * or more contributor license agreements.  See the NOTICE file
 * distributed with this work for additional information
 * regarding copyright ownership.  The ASF licenses this file
 * to you under the Apache License, Version 2.0 (the
 * "License"); you may not use this file except in compliance
 * with the License.  You may obtain a copy of the License at
 *
 *   http://www.apache.org/licenses/LICENSE-2.0
 *
 * Unless required by applicable law or agreed to in writing,
 * software distributed under the License is distributed on an
 * "AS IS" BASIS, WITHOUT WARRANTIES OR CONDITIONS OF ANY
 * KIND, either express or implied.  See the License for the
 * specific language governing permissions and limitations
 * under the License.
 */
package org.apache.sling.resourceresolver.impl.mapping;

import java.io.DataInputStream;
import java.io.File;
import java.io.FileInputStream;
import java.io.FileOutputStream;
import java.io.IOException;
import java.net.MalformedURLException;
import java.net.URL;
import java.util.ArrayList;
import java.util.Arrays;
import java.util.Collection;
import java.util.Collections;
import java.util.Dictionary;
import java.util.HashMap;
import java.util.Hashtable;
import java.util.Iterator;
import java.util.LinkedHashMap;
import java.util.List;
import java.util.Map;
import java.util.Map.Entry;
import java.util.NoSuchElementException;
import java.util.SortedMap;
import java.util.Timer;
import java.util.TimerTask;
import java.util.TreeMap;
import java.util.TreeSet;
import java.util.concurrent.ConcurrentHashMap;
import java.util.concurrent.TimeUnit;
import java.util.concurrent.atomic.AtomicBoolean;
import java.util.concurrent.atomic.AtomicLong;
import java.util.concurrent.locks.ReentrantLock;

import javax.servlet.http.HttpServletResponse;

import org.apache.sling.api.SlingConstants;
import org.apache.sling.api.resource.LoginException;
import org.apache.sling.api.resource.Resource;
import org.apache.sling.api.resource.ResourceResolver;
import org.apache.sling.api.resource.ResourceUtil;
import org.apache.sling.api.resource.ValueMap;
import org.apache.sling.api.resource.observation.ExternalResourceChangeListener;
import org.apache.sling.api.resource.observation.ResourceChange;
import org.apache.sling.api.resource.observation.ResourceChangeListener;
import org.apache.sling.api.resource.path.Path;
import org.apache.sling.resourceresolver.impl.ResourceResolverImpl;
import org.apache.sling.resourceresolver.impl.mapping.MapConfigurationProvider.VanityPathConfig;
import org.osgi.framework.BundleContext;
import org.osgi.framework.Constants;
import org.osgi.framework.ServiceRegistration;
import org.osgi.service.event.Event;
import org.osgi.service.event.EventAdmin;
import org.slf4j.Logger;
import org.slf4j.LoggerFactory;

public class MapEntries implements
    MapEntriesHandler,
    ResourceChangeListener,
    ExternalResourceChangeListener {

    private static final String JCR_CONTENT = "jcr:content";

    private static final String JCR_CONTENT_PREFIX = "jcr:content/";

    private static final String JCR_CONTENT_SUFFIX = "/jcr:content";

    private static final String PROP_REG_EXP = "sling:match";

    public static final String PROP_REDIRECT_EXTERNAL = "sling:redirect";

    public static final String PROP_REDIRECT_EXTERNAL_STATUS = "sling:status";

    public static final String PROP_REDIRECT_EXTERNAL_REDIRECT_STATUS = "sling:redirectStatus";

    public static final String PROP_VANITY_PATH = "sling:vanityPath";

    public static final String PROP_VANITY_ORDER = "sling:vanityOrder";

    private static final String VANITY_BLOOM_FILTER_NAME = "vanityBloomFilter.txt";

    private static final int VANITY_BLOOM_FILTER_MAX_ENTRIES = 10000000;

    /** Key for the global list. */
    private static final String GLOBAL_LIST_KEY = "*";

    public static final String DEFAULT_MAP_ROOT = "/etc/map";

    public static final int DEFAULT_DEFAULT_VANITY_PATH_REDIRECT_STATUS = HttpServletResponse.SC_FOUND;

    private static final String JCR_SYSTEM_PREFIX = "/jcr:system/";

    static final String ANY_SCHEME_HOST = "[^/]+/[^/]+";

    /** default log */
    private final Logger log = LoggerFactory.getLogger(getClass());

    private volatile MapConfigurationProvider factory;

    private volatile ResourceResolver resolver;

    private volatile EventAdmin eventAdmin;

    private volatile ServiceRegistration<ResourceChangeListener> registration;

    private Map<String, List<MapEntry>> resolveMapsMap;

    private Collection<MapEntry> mapMaps;

    private Map <String,List <String>> vanityTargets;

    private Map<String, Map<String, String>> aliasMap;

    private final ReentrantLock initializing = new ReentrantLock();

    private final AtomicLong vanityCounter;

    private final File vanityBloomFilterFile;

    private byte[] vanityBloomFilter;

    private Timer timer;

    private boolean updateBloomFilterFile = false;

<<<<<<< HEAD
    private Thread aliasTraversal = null;

    private StringInterpolationProvider stringInterpolationProvider;

=======
>>>>>>> 5dcaacc6
    @SuppressWarnings({ "unchecked" })
    public MapEntries(final MapConfigurationProvider factory, final BundleContext bundleContext, final EventAdmin eventAdmin, final StringInterpolationProvider stringInterpolationProvider)
        throws LoginException, IOException {

    	this.resolver = factory.getServiceResourceResolver(factory.getServiceUserAuthenticationInfo("mapping"));
        this.factory = factory;
        this.eventAdmin = eventAdmin;

        this.resolveMapsMap = Collections.singletonMap(GLOBAL_LIST_KEY, (List<MapEntry>)Collections.EMPTY_LIST);
        this.mapMaps = Collections.<MapEntry> emptyList();
        this.vanityTargets = Collections.<String,List <String>>emptyMap();
<<<<<<< HEAD
        this.aliasMap = Collections.emptyMap();
        this.stringInterpolationProvider = stringInterpolationProvider;
=======
        this.aliasMap = Collections.<String, Map<String, String>>emptyMap();
>>>>>>> 5dcaacc6

        doInit();

        final Dictionary<String, Object> props = new Hashtable<>();
        final String[] paths = new String[factory.getObservationPaths().length];
        for(int i=0 ; i < paths.length; i++) {
            paths[i] = factory.getObservationPaths()[i].getPath();
        }
        props.put(ResourceChangeListener.PATHS, paths);
        log.info("Registering for {}", Arrays.toString(factory.getObservationPaths()));
        props.put(Constants.SERVICE_DESCRIPTION, "Apache Sling Map Entries Observation");
        props.put(Constants.SERVICE_VENDOR, "The Apache Software Foundation");
        this.registration = bundleContext.registerService(ResourceChangeListener.class, this, props);

        this.vanityCounter = new AtomicLong(0);
        this.vanityBloomFilterFile = bundleContext.getDataFile(VANITY_BLOOM_FILTER_NAME);
        initializeVanityPaths();
    }

    /**
     * Actual initializer. Guards itself against concurrent use by using a
     * ReentrantLock. Does nothing if the resource resolver has already been
     * null-ed.
     */
    protected void doInit() {

        this.initializing.lock();
        try {
            final ResourceResolver resolver = this.resolver;
            final MapConfigurationProvider factory = this.factory;
            if (resolver == null || factory == null) {
                return;
            }

            final Map<String, List<MapEntry>> newResolveMapsMap = new ConcurrentHashMap<>();

            //optimization made in SLING-2521
            if (this.factory.isOptimizeAliasResolutionEnabled()) {
                final Map<String, Map<String, String>> aliasMap = this.loadAliases(resolver);
                this.aliasMap = aliasMap;
            }

            this.resolveMapsMap = newResolveMapsMap;

            doUpdateConfiguration();

            sendChangeEvent();
        } catch (final Exception e) {

            log.warn("doInit: Unexpected problem during initialization", e);

        } finally {

            this.initializing.unlock();

        }
    }

    /**
     * Actual vanity paths initializer. Guards itself against concurrent use by
     * using a ReentrantLock. Does nothing if the resource resolver has already
     * been null-ed.
     *
     * @throws IOException
     */
    protected void initializeVanityPaths() throws IOException {
        this.initializing.lock();
        try {
            if (this.factory.isVanityPathEnabled()) {

                if (vanityBloomFilterFile == null) {
                    throw new RuntimeException(
                            "This platform does not have file system support");
                }
                boolean createVanityBloomFilter = false;
                if (!vanityBloomFilterFile.exists()) {
                    log.debug("creating bloom filter file {}",
                            vanityBloomFilterFile.getAbsolutePath());
                    vanityBloomFilter = createVanityBloomFilter();
                    persistBloomFilter();
                    createVanityBloomFilter = true;
                } else {
                    // initialize bloom filter from disk
                    vanityBloomFilter = new byte[(int) vanityBloomFilterFile
                            .length()];
                    DataInputStream dis = new DataInputStream(
                            new FileInputStream(vanityBloomFilterFile));
                    try {
                        dis.readFully(vanityBloomFilter);
                    } finally {
                        dis.close();
                    }
                }

                // task for persisting the bloom filter every minute (if changes
                // exist)
                timer = new Timer();
                timer.schedule(new BloomFilterTask(), 60 * 1000);

                final Map<String, List<String>> vanityTargets = this
                        .loadVanityPaths(createVanityBloomFilter);
                this.vanityTargets = vanityTargets;
            }
        } finally {
            this.initializing.unlock();
        }

    }

    private boolean addResource(final String path, final AtomicBoolean resolverRefreshed) {
        this.initializing.lock();

        try {
            this.refreshResolverIfNecessary(resolverRefreshed);
            final Resource resource = this.resolver != null ? resolver.getResource(path) : null;
            if (resource != null) {
                boolean changed = doAddVanity(resource);
                if (this.factory.isOptimizeAliasResolutionEnabled() && resource.getValueMap().containsKey(ResourceResolverImpl.PROP_ALIAS)) {
                    changed |= doAddAlias(resource);
                }
                return changed;
            }

            return false;
        } finally {
            this.initializing.unlock();
        }
    }

    private boolean updateResource(final String path, final AtomicBoolean resolverRefreshed) {
        final boolean isValidVanityPath =  this.isValidVanityPath(path);
        if ( this.factory.isOptimizeAliasResolutionEnabled() || isValidVanityPath) {
            this.initializing.lock();

            try {
                this.refreshResolverIfNecessary(resolverRefreshed);
                final Resource resource = this.resolver != null ? resolver.getResource(path) : null;
                if (resource != null) {
                    boolean changed = false;
                    if ( isValidVanityPath ) {
                        // we remove the old vanity path first
                        changed |= doRemoveVanity(path);

                        // add back vanity path
                        Resource contentRsrc = null;
                        if ( !resource.getName().equals(JCR_CONTENT)) {
                            // there might be a JCR_CONTENT child resource
                            contentRsrc = resource.getChild(JCR_CONTENT);
                        }
                        changed |= doAddVanity(contentRsrc != null ? contentRsrc : resource);
                    }
                    if (this.factory.isOptimizeAliasResolutionEnabled()) {
                        changed |= doUpdateAlias(resource);
                    }

                    return changed;
                }
            } finally {
                this.initializing.unlock();
            }
        }

        return false;
    }

    private boolean removeResource(final String path, final AtomicBoolean resolverRefreshed) {
        boolean changed = false;
        final String actualContentPath = getActualContentPath(path);
        final String actualContentPathPrefix = actualContentPath + "/";

        for (final String target : this.vanityTargets.keySet()) {
            if (target.startsWith(actualContentPathPrefix) || target.equals(actualContentPath)) {
                changed |= removeVanityPath(target);
            }
        }
        if (this.factory.isOptimizeAliasResolutionEnabled()) {
            for (final String contentPath : this.aliasMap.keySet()) {
                if (path.startsWith(contentPath + "/") || path.equals(contentPath)) {
                    changed |= removeAlias(contentPath, path, resolverRefreshed);
                } else if ( contentPath.startsWith(actualContentPathPrefix) ) {
                    changed |= removeAlias(contentPath, path, resolverRefreshed);
                }
            }
        }
        return changed;
    }

    /**
     * Remove all aliases for the content path
     * @param contentPath The content path
     * @param path Optional sub path of the vanity path
     * @param refreshed Flag if session needs refresh
     * @return {@code true} if a change happened
     */
    private boolean removeAlias(final String contentPath, final String path, final AtomicBoolean resolverRefreshed) {
        // if path is specified we first need to find out if it is
        // a direct child of vanity path but not jcr:content, or a jcr:content child of a direct child
        // otherwise we can discard the event
        boolean handle = true;
        String resourcePath = null;
        if ( path != null  && path.length() > contentPath.length()) {
            final String subPath = path.substring(contentPath.length() + 1);
            final int firstSlash = subPath.indexOf('/');
            if ( firstSlash == -1 ) {
                if ( subPath.equals(JCR_CONTENT) ) {
                    handle = false;
                }
                resourcePath = path;
            } else if ( subPath.lastIndexOf('/') == firstSlash) {
                if ( subPath.startsWith(JCR_CONTENT_PREFIX) || !subPath.endsWith(JCR_CONTENT_SUFFIX) ) {
                    handle = false;
                }
                resourcePath = ResourceUtil.getParent(path);
            } else {
                handle = false;
            }
        }
        else {
            resourcePath = contentPath;
        }
        if ( !handle ) {
            return false;
        }

        this.initializing.lock();
        try {
            final Map<String, String> aliasMapEntry = aliasMap.get(contentPath);
            if (aliasMapEntry != null) {
                this.refreshResolverIfNecessary(resolverRefreshed);

                for (Iterator<Map.Entry<String, String>> iterator = aliasMapEntry.entrySet().iterator(); iterator.hasNext(); ) {
                    final Map.Entry<String, String> entry = iterator.next();
                    String prefix = contentPath.endsWith("/") ? contentPath : contentPath + "/";
                    if ((prefix + entry.getValue()).startsWith(resourcePath)){
                        iterator.remove();
                    }
                }

                if (aliasMapEntry.isEmpty()) {
                    this.aliasMap.remove(contentPath);
                }

                Resource containingResource = this.resolver != null ? this.resolver.getResource(resourcePath) : null;

                if (containingResource != null) {
                    if (containingResource.getValueMap().containsKey(ResourceResolverImpl.PROP_ALIAS)) {
                        doAddAlias(containingResource);
                    }
                    final Resource child = containingResource.getChild(JCR_CONTENT);
                    if (child != null && child.getValueMap().containsKey(ResourceResolverImpl.PROP_ALIAS)) {
                        doAddAlias(child);
                    }
                }
            }
            return aliasMapEntry != null;
        } finally {
            this.initializing.unlock();
        }
    }

    private boolean removeVanityPath(final String path) {
        this.initializing.lock();
        try {
            return doRemoveVanity(path);
        } finally {
            this.initializing.unlock();
        }
    }

    /**
     * Update the configuration.
     * Does no locking and does not send an event at the end
     */
    private void doUpdateConfiguration() {
        final List<MapEntry> globalResolveMap = new ArrayList<>();
        final SortedMap<String, MapEntry> newMapMaps = new TreeMap<>();
        // load the /etc/map entries into the maps
        loadResolverMap(resolver, globalResolveMap, newMapMaps);
        // load the configuration into the resolver map
        loadConfiguration(factory, globalResolveMap);
        // load the configuration into the mapper map
        loadMapConfiguration(factory, newMapMaps);
        // sort global list and add to map
        Collections.sort(globalResolveMap);
        resolveMapsMap.put(GLOBAL_LIST_KEY, globalResolveMap);
        this.mapMaps = Collections.unmodifiableSet(new TreeSet<>(newMapMaps.values()));
    }

    private boolean doAddVanity(final Resource resource) {
        log.debug("doAddVanity getting {}", resource.getPath());

        boolean needsUpdate = false;
        if (isAllVanityPathEntriesCached() || vanityCounter.longValue() < this.factory.getMaxCachedVanityPathEntries()) {
            // fill up the cache and the bloom filter
            needsUpdate = loadVanityPath(resource, resolveMapsMap, vanityTargets, true, true);
        } else {
            // fill up the bloom filter
            needsUpdate = loadVanityPath(resource, resolveMapsMap, vanityTargets, false, true);
        }
        if ( needsUpdate ) {
            updateBloomFilterFile = true;
            return true;
        }
        return false;
    }

    private boolean doRemoveVanity(final String path) {
        final String actualContentPath = getActualContentPath(path);
        final List <String> l = vanityTargets.remove(actualContentPath);
        if (l != null){
            for (final String s : l){
                final List<MapEntry> entries = this.resolveMapsMap.get(s);
                if (entries!= null) {
                    for (final Iterator<MapEntry> iterator =entries.iterator(); iterator.hasNext(); ) {
                        final MapEntry entry = iterator.next();
                        final String redirect = getMapEntryRedirect(entry);
                        if (redirect != null && redirect.equals(actualContentPath)) {
                            iterator.remove();
                        }
                    }
                }
                if (entries!= null && entries.isEmpty()) {
                    this.resolveMapsMap.remove(s);
                }
            }
            if (vanityCounter.longValue() > 0) {
                vanityCounter.addAndGet(-2);
            }
            return true;
        }
        return false;
    }

    private boolean doAddAlias(final Resource resource) {
        return loadAlias(resource, this.aliasMap);
    }

    /**
     * Update alias from a resource
     * @param resource The resource
     * @return {@code true} if any change
     */
    private boolean doUpdateAlias(final Resource resource) {
        final Resource containingResource;
        if (JCR_CONTENT.equals(resource.getName())) {
            containingResource = resource.getParent();
        } else {
            containingResource = resource;
        }

        if ( containingResource != null ) {
            final String containingResourceName = containingResource.getName();
            final String parentPath = ResourceUtil.getParent(containingResource.getPath());

            final Map<String, String> aliasMapEntry = parentPath == null ? null : aliasMap.get(parentPath);
            if (aliasMapEntry != null) {
                for (Iterator<Map.Entry<String, String>> iterator = aliasMapEntry.entrySet().iterator(); iterator.hasNext(); ) {
                    final Map.Entry<String, String> entry = iterator.next();
                    if (containingResourceName.equals(entry.getValue())){
                        iterator.remove();
                    }
                }
            }

            if (aliasMapEntry != null && aliasMapEntry.isEmpty()) {
                this.aliasMap.remove(parentPath);
            }

            boolean changed = aliasMapEntry != null;

            if ( containingResource.getValueMap().containsKey(ResourceResolverImpl.PROP_ALIAS) ) {
                changed |= doAddAlias(containingResource);
            }
            final Resource child = containingResource.getChild(JCR_CONTENT);
            if ( child != null && child.getValueMap().containsKey(ResourceResolverImpl.PROP_ALIAS) ) {
                changed |= doAddAlias(child);
            }

            return changed;
        }
        return false;
    }

    /**
     * Cleans up this class.
     */
    public void dispose() {
        try {
            persistBloomFilter();
        } catch (IOException e) {
           log.error("Error while saving bloom filter to disk", e);
        }

        if (this.registration != null) {
            this.registration.unregister();
            this.registration = null;
        }

        /*
         * Cooperation with doInit: The same lock as used by doInit is acquired
         * thus preventing doInit from running and waiting for a concurrent
         * doInit to terminate. Once the lock has been acquired, the resource
         * resolver is null-ed (thus causing the init to terminate when
         * triggered the right after and prevent the doInit method from doing
         * any thing).
         */

        // wait at most 10 seconds for a notifcation during initialization
        boolean initLocked;
        try {
            initLocked = this.initializing.tryLock(10, TimeUnit.SECONDS);
        } catch (final InterruptedException ie) {
            initLocked = false;
        }

        try {
            if (!initLocked) {
                log.warn("dispose: Could not acquire initialization lock within 10 seconds; ongoing intialization may fail");
            }

            // immediately set the resolver field to null to indicate
            // that we have been disposed (this also signals to the
            // event handler to stop working
            final ResourceResolver oldResolver = this.resolver;
            this.resolver = null;

            if (oldResolver != null) {
                oldResolver.close();
            } else {
                log.warn("dispose: ResourceResolver has already been cleared before; duplicate call to dispose ?");
            }
        } finally {
            if (initLocked) {
                this.initializing.unlock();
            }
        }

        // clear the rest of the fields
        this.factory = null;
        this.eventAdmin = null;
    }

    /**
     * This is for the web console plugin
     */
    @Override
    public List<MapEntry> getResolveMaps() {
        final List<MapEntry> entries = new ArrayList<>();
        for (final List<MapEntry> list : this.resolveMapsMap.values()) {
            entries.addAll(list);
        }
        Collections.sort(entries);
        return Collections.unmodifiableList(entries);
    }

    /**
     * Calculate the resolve maps. As the entries have to be sorted by pattern
     * length, we have to create a new list containing all relevant entries.
     */
    @Override
    public Iterator<MapEntry> getResolveMapsIterator(final String requestPath) {
        String key = null;
        final int firstIndex = requestPath.indexOf('/');
        final int secondIndex = requestPath.indexOf('/', firstIndex + 1);
        if (secondIndex != -1) {
            key = requestPath.substring(secondIndex);
        }

        return new MapEntryIterator(key, resolveMapsMap, this.factory.hasVanityPathPrecedence());
    }

    @Override
    public Collection<MapEntry> getMapMaps() {
        return mapMaps;
    }

    @Override
    public Map<String, String> getAliasMap(final String parentPath) {
        return aliasMap.get(parentPath);
    }

    /**
     * get the MapEnty containing all the nodes having a specific vanityPath
     */
    private List<MapEntry> getMapEntryList(String vanityPath){
        List<MapEntry> mapEntries = null;

        if (BloomFilterUtils.probablyContains(vanityBloomFilter, vanityPath)) {
            mapEntries = this.resolveMapsMap.get(vanityPath);
            if (mapEntries == null) {
                Map<String, List<MapEntry>>  mapEntry = getVanityPaths(vanityPath);
                mapEntries = mapEntry.get(vanityPath);
            }
        }

        return mapEntries;
    }

    /**
     * Refresh the resource resolver if not already done
     * @param resolverRefreshed Boolean flag containing the state if the resolver
     *                          has been refreshed. True in any case when this
     *                          method returns
     */
    private void refreshResolverIfNecessary(final AtomicBoolean resolverRefreshed) {
        if ( resolverRefreshed.compareAndSet(false, true) ) {
            this.resolver.refresh();
        }
    }

    /**
     * Checks if the path affects the map configuration. If it does
     * the configuration is updated.
     * @param path The changed path (could be add/remove/update)
     * @param hasReloadedConfig If this is already true, the config will not be reloaded
     * @param resolverRefreshed Boolean flag handling resolver refresh
     * @param isDelete If this is a delete event
     * @return {@code true} if the configuration has been updated, {@code false} if
     *         the path does not affect a config change, {@code null} if the config has already
     *         been reloaded.
     */
    private Boolean handleConfigurationUpdate(final String path,
            final AtomicBoolean hasReloadedConfig,
            final AtomicBoolean resolverRefreshed,
            final boolean isDelete) {
        if ( this.factory.isMapConfiguration(path)
             || (isDelete && this.factory.getMapRoot().startsWith(path + "/")) ) {
            if ( hasReloadedConfig.compareAndSet(false, true) ) {
                this.initializing.lock();

                try {
                    if (this.resolver != null) {
                        refreshResolverIfNecessary(resolverRefreshed);
                        doUpdateConfiguration();
                    }
                } finally {
                    this.initializing.unlock();
                }
                return true;
            }
            return null;
        }
        return false;
    }

    // ---------- ResourceChangeListener interface

    /**
     * Handles the change to any of the node properties relevant for vanity URL
     * mappings. The {@link #MapEntries(ResourceResolverFactoryImpl, BundleContext, EventAdmin)}
     * constructor makes sure the event listener is registered to only get
     * appropriate events.
     */
    @Override
    public void onChange(final List<ResourceChange> changes) {
        final AtomicBoolean resolverRefreshed = new AtomicBoolean(false);

        // the config needs to be reloaded only once
        final AtomicBoolean hasReloadedConfig = new AtomicBoolean(false);
        for(final ResourceChange rc : changes) {

            final String path = rc.getPath();
            log.debug("onChange, type={}, path={}", rc.getType(), path);

            // don't care for system area
            if (path.startsWith(JCR_SYSTEM_PREFIX)) {
                continue;
            }

            boolean changed = false;
            // removal of a resource is handled differently
            if (rc.getType() == ResourceChange.ChangeType.REMOVED ) {

                final Boolean result = handleConfigurationUpdate(path, hasReloadedConfig, resolverRefreshed, true);
                if ( result != null ) {
                    if ( result ) {
                        changed = true;
                    } else {
                        changed |= removeResource(path, resolverRefreshed);
                    }
                }

            //session.move() is handled differently see also SLING-3713 and
            } else if (rc.getType() == ResourceChange.ChangeType.ADDED ) {

                final Boolean result = handleConfigurationUpdate(path, hasReloadedConfig, resolverRefreshed, false);
                if ( result != null ) {
                    if ( result ) {
                        changed = true;
                    } else {
                        changed |= addResource(path, resolverRefreshed);
                    }
                }

            } else if (rc.getType() == ResourceChange.ChangeType.CHANGED ) {

                final Boolean result = handleConfigurationUpdate(path, hasReloadedConfig, resolverRefreshed, false);
                if ( result != null ) {
                    if ( result ) {
                        changed = true;
                    } else {
                        changed |= updateResource(path, resolverRefreshed);
                    }
                }

            }

            if ( changed ) {
                this.sendChangeEvent();
            }
        }
    }

    // ---------- internal

    private byte[] createVanityBloomFilter() throws IOException {
        byte bloomFilter[] = null;
        if (vanityBloomFilter == null) {
            bloomFilter = BloomFilterUtils.createFilter(VANITY_BLOOM_FILTER_MAX_ENTRIES, this.factory.getVanityBloomFilterMaxBytes());
        }
        return bloomFilter;
    }

    private void persistBloomFilter() throws IOException {
        if (vanityBloomFilterFile != null && vanityBloomFilter != null) {
            FileOutputStream out = new FileOutputStream(vanityBloomFilterFile);
            try {
                out.write(this.vanityBloomFilter);
            } finally {
                out.close();
            }
        }
    }

    private boolean isAllVanityPathEntriesCached() {
        return this.factory.getMaxCachedVanityPathEntries() == -1;
    }

    /**
     * Escapes illegal XPath search characters at the end of a string.
     * <p>
     * Example:<br>
     * A search string like 'test?' will run into a ParseException documented in
     * http://issues.apache.org/jira/browse/JCR-1248
     *
     * @param s
     *            the string to encode
     * @return the escaped string
     */
    private static String escapeIllegalXpathSearchChars(String s) {
        StringBuilder sb = new StringBuilder();
        if (s != null && s.length() > 1) {
            sb.append(s.substring(0, (s.length() - 1)));
            char c = s.charAt(s.length() - 1);
            // NOTE: keep this in sync with _ESCAPED_CHAR below!
            if (c == '!' || c == '(' || c == ':' || c == '^' || c == '['
                    || c == ']' || c == '{' || c == '}' || c == '?') {
                sb.append('\\');
            }
            sb.append(c);
        }
        return sb.toString();
    }

    /**
     * get the vanity paths  Search for all nodes having a specific vanityPath
     */
    private Map<String, List<MapEntry>> getVanityPaths(String vanityPath) {

        Map<String, List<MapEntry>> entryMap = new HashMap<>();

                // sling:vanityPath (lowercase) is the property name
        final String queryString = "SELECT sling:vanityPath, sling:redirect, sling:redirectStatus FROM nt:base WHERE sling:vanityPath ="
                + "'"+escapeIllegalXpathSearchChars(vanityPath).replaceAll("'", "''")+"' OR sling:vanityPath ="+ "'"+escapeIllegalXpathSearchChars(vanityPath.substring(1)).replaceAll("'", "''")+"' ORDER BY sling:vanityOrder DESC";

        ResourceResolver queryResolver = null;

        try {
            queryResolver = factory.getServiceResourceResolver(factory.getServiceUserAuthenticationInfo("mapping"));
            final Iterator<Resource> i = queryResolver.findResources(queryString, "sql");
            while (i.hasNext()) {
                final Resource resource = i.next();
                boolean isValid = false;
                for(final Path sPath : this.factory.getObservationPaths()) {
                    if ( sPath.matches(resource.getPath())) {
                        isValid = true;
                        break;
                    }
                }
                if ( isValid ) {
                    if (this.factory.isMaxCachedVanityPathEntriesStartup() || vanityCounter.longValue() < this.factory.getMaxCachedVanityPathEntries()) {
                        loadVanityPath(resource, resolveMapsMap, vanityTargets, true, false);
                        entryMap = resolveMapsMap;
                    } else {
                        final Map <String, List<String>> targetPaths = new HashMap <>();
                        loadVanityPath(resource, entryMap, targetPaths, true, false);
                    }
                }
            }
        } catch (LoginException e) {
            log.error("Exception while obtaining queryResolver", e);
        } finally {
            if (queryResolver != null) {
                queryResolver.close();
            }
        }
        return entryMap;
    }

    /**
     * Check if the path is a valid vanity path
     * @param path The resource path to check
     * @return {@code true} if this is valid, {@code false} otherwise
     */
    private boolean isValidVanityPath(final String path){
        if (path == null) {
            throw new IllegalArgumentException("Unexpected null path");
        }

        // ignore system tree
        if (path.startsWith(JCR_SYSTEM_PREFIX)) {
            log.debug("isValidVanityPath: not valid {}", path);
            return false;
        }

        // check white list
        if ( this.factory.getVanityPathConfig() != null ) {
            boolean allowed = false;
            for(final VanityPathConfig config : this.factory.getVanityPathConfig()) {
                if ( path.startsWith(config.prefix) ) {
                    allowed = !config.isExclude;
                    break;
                }
            }
            if ( !allowed ) {
                log.debug("isValidVanityPath: not valid as not in white list {}", path);
                return false;
            }
        }
        return true;
    }

    private String getActualContentPath(final String path){
        final String checkPath;
        if ( path.endsWith(JCR_CONTENT_SUFFIX) ) {
            checkPath = ResourceUtil.getParent(path);
        } else {
            checkPath = path;
        }
        return checkPath;
    }

    private String getMapEntryRedirect(final  MapEntry mapEntry) {
        String[] redirect = mapEntry.getRedirect();
        if (redirect.length > 1) {
            log.warn("something went wrong, please restart the bundle");
            return null;
        }

        String path = redirect[0];
        if (path.endsWith("$1")) {
            path = path.substring(0, path.length() - "$1".length());
        } else if (path.endsWith(".html")) {
            path = path.substring(0, path.length() - ".html".length());
        }

        return path;
    }

    /**
     * Send an OSGi event
     */
    private void sendChangeEvent() {
        final EventAdmin local = this.eventAdmin;
        if (local != null) {
            final Event event = new Event(SlingConstants.TOPIC_RESOURCE_RESOLVER_MAPPING_CHANGED,
                            (Dictionary<String, ?>) null);
            local.postEvent(event);
        }
    }

    private void loadResolverMap(final ResourceResolver resolver, final List<MapEntry> entries, final Map<String, MapEntry> mapEntries) {
        // the standard map configuration
        final Resource res = resolver.getResource(this.factory.getMapRoot());
        if (res != null) {
            gather(resolver, entries, mapEntries, res, "");
        }
    }

    private void gather(final ResourceResolver resolver, final List<MapEntry> entries, final Map<String, MapEntry> mapEntries,
                    final Resource parent, final String parentPath) {
        // scheme list
        final Iterator<Resource> children = parent.listChildren();
        while (children.hasNext()) {
            final Resource child = children.next();
            final ValueMap vm = ResourceUtil.getValueMap(child);

            String name = vm.get(PROP_REG_EXP, String.class);
            boolean trailingSlash = false;
            if (name == null) {
                name = child.getName().concat("/");
                trailingSlash = true;
            }
            // Check for placeholders and replace if needed
            StringInterpolationProvider.Check check = stringInterpolationProvider.hasPlaceholder(name);
            if(check.getStatus() == StringInterpolationProvider.STATUS.found) {
                name = stringInterpolationProvider.resolve(check);
            }

            final String childPath = parentPath.concat(name);

            // gather the children of this entry (only if child is not end
            // hooked)
            if (!childPath.endsWith("$")) {

                // add trailing slash to child path to append the child
                String childParent = childPath;
                if (!trailingSlash) {
                    childParent = childParent.concat("/");
                }

                gather(resolver, entries, mapEntries, child, childParent);
            }

            // add resolution entries for this node
            MapEntry childResolveEntry = null;
            try{
                childResolveEntry=MapEntry.createResolveEntry(childPath, child, trailingSlash);
            }catch (IllegalArgumentException iae){
                //ignore this entry
                log.debug("ignored entry due exception ",iae);
            }
            if (childResolveEntry != null) {
                entries.add(childResolveEntry);
            }

            // add map entries for this node
            final List<MapEntry> childMapEntries = MapEntry.createMapEntry(childPath, child, trailingSlash);
            if (childMapEntries != null) {
                for (final MapEntry mapEntry : childMapEntries) {
                    addMapEntry(mapEntries, mapEntry.getPattern(), mapEntry.getRedirect()[0], mapEntry.getStatus());
                }
            }

        }
    }

    /**
     * Add an entry to the resolve map.
     */
    private boolean addEntry(final Map<String, List<MapEntry>> entryMap, final String key, final MapEntry entry) {

        if (entry==null){
            return false;
        }

        List<MapEntry> entries = entryMap.get(key);
        if (entries == null) {
            entries = new ArrayList<>();
            entries.add(entry);
            // and finally sort list
            Collections.sort(entries);
            entryMap.put(key, entries);
        } else {
            List<MapEntry> entriesCopy =new ArrayList<>(entries);
            entriesCopy.add(entry);
            // and finally sort list
            Collections.sort( entriesCopy);
            entryMap.put(key, entriesCopy);
        }
        return true;
    }

    /**
     * Load aliases Search for all nodes inheriting the sling:alias
     * property
     */
    private Map<String, Map<String, String>> loadAliases(final ResourceResolver resolver) {
        final Map<String, Map<String, String>> map = new ConcurrentHashMap<>();
        final String queryString = "SELECT sling:alias FROM nt:base WHERE sling:alias IS NOT NULL";
        final Iterator<Resource> i = resolver.findResources(queryString, "sql");
        while (i.hasNext()) {
            final Resource resource = i.next();
            loadAlias(resource, map);
        }
        return map;
    }

    /**
     * Load alias given a resource
     */
    private boolean loadAlias(final Resource resource, Map<String, Map<String, String>> map) {
        // ignore system tree
        if (resource.getPath().startsWith(JCR_SYSTEM_PREFIX)) {
            log.debug("loadAliases: Ignoring {}", resource);
            return false;
        }

        final String resourceName;
        final String parentPath;
        if (JCR_CONTENT.equals(resource.getName())) {
            final Resource containingResource = resource.getParent();
            if ( containingResource != null ) {
                final Resource parent = containingResource.getParent();
                if ( parent != null ) {
                    parentPath = parent.getPath();
                    resourceName = containingResource.getName();
                } else {
                    parentPath = null;
                    resourceName = null;
                }
            } else {
                parentPath = null;
                resourceName = null;
            }
        } else {
            final Resource parent = resource.getParent();
            if ( parent != null ) {
                parentPath = parent.getPath();
                resourceName = resource.getName();
            } else {
                parentPath = null;
                resourceName = null;
            }
        }
        boolean hasAlias = false;
        if ( parentPath != null ) {
            // require properties
            final ValueMap props = resource.getValueMap();
            final String[] aliasArray = props.get(ResourceResolverImpl.PROP_ALIAS, String[].class);

            if ( aliasArray != null ) {
                Map<String, String> parentMap = map.get(parentPath);
                for (final String alias : aliasArray) {
                    if (parentMap != null && parentMap.containsKey(alias)) {
                        log.warn("Encountered duplicate alias {} under parent path {}. Refusing to replace current target {} with {}.", new Object[] {
                                alias,
                                parentPath,
                                parentMap.get(alias),
                                resourceName
                        });
                    } else {
                        // check alias
                        boolean invalid = alias.equals("..") || alias.equals(".");
                        if ( !invalid ) {
                            for(final char c : alias.toCharArray()) {
                                // invalid if / or # or a ?
                                if ( c == '/' || c == '#' || c == '?' ) {
                                    invalid = true;
                                    break;
                                }
                            }
                        }
                        if ( invalid ) {
                            log.warn("Encountered invalid alias {} under parent path {}. Refusing to use it.",
                                    alias, parentPath);
                        } else {
                            if (parentMap == null) {
                                parentMap = new LinkedHashMap<>();
                                map.put(parentPath, parentMap);
                            }
                            parentMap.put(alias, resourceName);
                            hasAlias = true;
                        }
                    }
                }
            }
        }
        return hasAlias;
    }

    /**
     * Load vanity paths Search for all nodes inheriting the sling:VanityPath
     * mixin
     */
    private Map <String, List<String>> loadVanityPaths(boolean createVanityBloomFilter) {
        // sling:vanityPath (lowercase) is the property name
        final Map <String, List<String>> targetPaths = new ConcurrentHashMap <>();
        final String queryString = "SELECT sling:vanityPath, sling:redirect, sling:redirectStatus FROM nt:base WHERE sling:vanityPath IS NOT NULL";
        final Iterator<Resource> i = resolver.findResources(queryString, "sql");

        while (i.hasNext() && (createVanityBloomFilter || isAllVanityPathEntriesCached() || vanityCounter.longValue() < this.factory.getMaxCachedVanityPathEntries())) {
            final Resource resource = i.next();
            boolean isValid = false;
            for(final Path sPath : this.factory.getObservationPaths()) {
                if ( sPath.matches(resource.getPath())) {
                    isValid = true;
                    break;
                }
            }
            if ( isValid ) {
                if (isAllVanityPathEntriesCached() || vanityCounter.longValue() < this.factory.getMaxCachedVanityPathEntries()) {
                    // fill up the cache and the bloom filter
                    loadVanityPath(resource, resolveMapsMap, targetPaths, true,
                            createVanityBloomFilter);
                } else {
                    // fill up the bloom filter
                    loadVanityPath(resource, resolveMapsMap, targetPaths, false,
                            createVanityBloomFilter);
                }
            }

        }


        return targetPaths;
    }

    /**
     * Load vanity path given a resource
     */
    private boolean loadVanityPath(final Resource resource, final Map<String, List<MapEntry>> entryMap, final Map <String, List<String>> targetPaths, boolean addToCache, boolean newVanity) {

        if (!isValidVanityPath(resource.getPath())) {
            return false;
        }

        final ValueMap props = resource.getValueMap();
        long vanityOrder = 0;
        if (props.containsKey(PROP_VANITY_ORDER)) {
            vanityOrder = props.get(PROP_VANITY_ORDER, Long.class);
        }

        // url is ignoring scheme and host.port and the path is
        // what is stored in the sling:vanityPath property
        boolean hasVanityPath = false;
        final String[] pVanityPaths = props.get(PROP_VANITY_PATH, new String[0]);
        for (final String pVanityPath : pVanityPaths) {
            final String[] result = this.getVanityPathDefinition(pVanityPath);
            if (result != null) {
                hasVanityPath = true;
                final String url = result[0] + result[1];
                // redirect target is the node providing the
                // sling:vanityPath
                // property (or its parent if the node is called
                // jcr:content)
                final Resource redirectTarget;
                if (JCR_CONTENT.equals(resource.getName())) {
                    redirectTarget = resource.getParent();
                } else {
                    redirectTarget = resource;
                }
                final String redirect = redirectTarget.getPath();
                final String redirectName = redirectTarget.getName();

                // whether the target is attained by a external redirect or
                // by an internal redirect is defined by the sling:redirect
                // property
                final int status = props.get(PROP_REDIRECT_EXTERNAL, false) ? props.get(
                        PROP_REDIRECT_EXTERNAL_REDIRECT_STATUS, factory.getDefaultVanityPathRedirectStatus())
                        : -1;

                final String checkPath = result[1];

                boolean addedEntry;
                if (addToCache) {
                    if (redirectName.indexOf('.') > -1) {
                        // 1. entry with exact match
                        this.addEntry(entryMap, checkPath, getMapEntry(url + "$", status, false, vanityOrder, redirect));

                        final int idx = redirectName.lastIndexOf('.');
                        final String extension = redirectName.substring(idx + 1);

                        // 2. entry with extension
                        addedEntry = this.addEntry(entryMap, checkPath, getMapEntry(url + "\\." + extension, status, false, vanityOrder, redirect));
                    } else {
                        // 1. entry with exact match
                        this.addEntry(entryMap, checkPath, getMapEntry(url + "$", status, false, vanityOrder, redirect + ".html"));

                        // 2. entry with match supporting selectors and extension
                        addedEntry = this.addEntry(entryMap, checkPath, getMapEntry(url + "(\\..*)", status, false, vanityOrder, redirect + "$1"));
                    }
                    if (addedEntry) {
                        // 3. keep the path to return
                        this.updateTargetPaths(targetPaths, redirect, checkPath);
                        //increment only if the instance variable
                        if (entryMap == resolveMapsMap) {
                            vanityCounter.addAndGet(2);
                        }

                        if (newVanity) {
                            // update bloom filter
                            BloomFilterUtils.add(vanityBloomFilter, checkPath);
                        }
                    }
                } else {
                    if (newVanity) {
                        // update bloom filter
                        BloomFilterUtils.add(vanityBloomFilter, checkPath);
                    }
                }
            }
        }
        return hasVanityPath;
    }

    private void updateTargetPaths(final Map<String, List<String>> targetPaths, final String key, final String entry) {
        if (entry == null) {
           return;
        }
        List<String> entries = targetPaths.get(key);
        if (entries == null) {
            entries = new ArrayList<>();
            targetPaths.put(key, entries);
        }
        entries.add(entry);
    }

    /**
     * Create the vanity path definition. String array containing:
     * {protocol}/{host}[.port] {absolute path}
     */
    private String[] getVanityPathDefinition(final String pVanityPath) {
        String[] result = null;
        if (pVanityPath != null) {
            final String info = pVanityPath.trim();
            if (info.length() > 0) {
                String prefix = null;
                String path = null;
                // check for url
                if (info.indexOf(":/") > -1) {
                    try {
                        final URL u = new URL(info);
                        prefix = u.getProtocol() + '/' + u.getHost() + '.' + u.getPort();
                        path = u.getPath();
                    } catch (final MalformedURLException e) {
                        log.warn("Ignoring malformed vanity path {}", pVanityPath);
                    }
                } else {
                    prefix = "^" + ANY_SCHEME_HOST;
                    if (!info.startsWith("/")) {
                        path = "/" + info;
                    } else {
                        path = info;
                    }
                }

                // remove extension
                if (prefix != null) {
                    final int lastSlash = path.lastIndexOf('/');
                    final int firstDot = path.indexOf('.', lastSlash + 1);
                    if (firstDot != -1) {
                        path = path.substring(0, firstDot);
                        log.warn("Removing extension from vanity path {}", pVanityPath);
                    }
                    result = new String[] { prefix, path };
                }
            }
        }
        return result;
    }

    private void loadConfiguration(final MapConfigurationProvider factory, final List<MapEntry> entries) {
        // virtual uris
        final Map<?, ?> virtuals = factory.getVirtualURLMap();
        if (virtuals != null) {
            for (final Entry<?, ?> virtualEntry : virtuals.entrySet()) {
                final String extPath = (String) virtualEntry.getKey();
                final String intPath = (String) virtualEntry.getValue();
                if (!extPath.equals(intPath)) {
                    // this regular expression must match the whole URL !!
                    final String url = "^" + ANY_SCHEME_HOST + extPath + "$";
                    final String redirect = intPath;
                    MapEntry mapEntry = getMapEntry(url, -1, false, redirect);
                    if (mapEntry!=null){
                        entries.add(mapEntry);
                    }
                }
            }
        }

        // URL Mappings
        final Mapping[] mappings = factory.getMappings();
        if (mappings != null) {
            final Map<String, List<String>> map = new HashMap<>();
            for (final Mapping mapping : mappings) {
                if (mapping.mapsInbound()) {
                    final String url = mapping.getTo();
                    final String alias = mapping.getFrom();
                    if (url.length() > 0) {
                        List<String> aliasList = map.get(url);
                        if (aliasList == null) {
                            aliasList = new ArrayList<>();
                            map.put(url, aliasList);
                        }
                        aliasList.add(alias);
                    }
                }
            }

            for (final Entry<String, List<String>> entry : map.entrySet()) {
                MapEntry mapEntry = getMapEntry(ANY_SCHEME_HOST + entry.getKey(), -1, false, entry.getValue().toArray(new String[0]));
                if (mapEntry!=null){
                    entries.add(mapEntry);
                }
            }
        }
    }

    private void loadMapConfiguration(final MapConfigurationProvider factory, final Map<String, MapEntry> entries) {
        // URL Mappings
        final Mapping[] mappings = factory.getMappings();
        if (mappings != null) {
            for (int i = mappings.length - 1; i >= 0; i--) {
                final Mapping mapping = mappings[i];
                if (mapping.mapsOutbound()) {
                    final String url = mapping.getTo();
                    final String alias = mapping.getFrom();
                    if (!url.equals(alias)) {
                        addMapEntry(entries, alias, url, -1);
                    }
                }
            }
        }

        // virtual uris
        final Map<?, ?> virtuals = factory.getVirtualURLMap();
        if (virtuals != null) {
            for (final Entry<?, ?> virtualEntry : virtuals.entrySet()) {
                final String extPath = (String) virtualEntry.getKey();
                final String intPath = (String) virtualEntry.getValue();
                if (!extPath.equals(intPath)) {
                    // this regular expression must match the whole URL !!
                    final String path = "^" + intPath + "$";
                    final String url = extPath;
                    addMapEntry(entries, path, url, -1);
                }
            }
        }
    }

    private void addMapEntry(final Map<String, MapEntry> entries, final String path, final String url, final int status) {
        MapEntry entry = entries.get(path);
        if (entry == null) {
            entry = getMapEntry(path, status, false, url);
        } else {
            final String[] redir = entry.getRedirect();
            final String[] newRedir = new String[redir.length + 1];
            System.arraycopy(redir, 0, newRedir, 0, redir.length);
            newRedir[redir.length] = url;
            entry = getMapEntry(entry.getPattern(), entry.getStatus(), false, newRedir);
        }
        if (entry!=null){
            entries.put(path, entry);
        }
    }

    private final class MapEntryIterator implements Iterator<MapEntry> {

        private final Map<String, List<MapEntry>> resolveMapsMap;

        private String key;

        private MapEntry next;

        private final Iterator<MapEntry> globalListIterator;
        private MapEntry nextGlobal;

        private Iterator<MapEntry> specialIterator;
        private MapEntry nextSpecial;

        private boolean vanityPathPrecedence;

        public MapEntryIterator(final String startKey, final Map<String, List<MapEntry>> resolveMapsMap, final boolean vanityPathPrecedence) {
            this.key = startKey;
            this.resolveMapsMap = resolveMapsMap;
            this.globalListIterator = this.resolveMapsMap.get(GLOBAL_LIST_KEY).iterator();
            this.vanityPathPrecedence = vanityPathPrecedence;
            this.seek();
        }

        /**
         * @see java.util.Iterator#hasNext()
         */
        @Override
        public boolean hasNext() {
            return this.next != null;
        }

        /**
         * @see java.util.Iterator#next()
         */
        @Override
        public MapEntry next() {
            if (this.next == null) {
                throw new NoSuchElementException();
            }
            final MapEntry result = this.next;
            this.seek();
            return result;
        }

        /**
         * @see java.util.Iterator#remove()
         */
        @Override
        public void remove() {
            throw new UnsupportedOperationException();
        }

        private void seek() {
            if (this.nextGlobal == null && this.globalListIterator.hasNext()) {
                this.nextGlobal = this.globalListIterator.next();
            }
            if (this.nextSpecial == null) {
                if (specialIterator != null && !specialIterator.hasNext()) {
                    specialIterator = null;
                }
                while (specialIterator == null && key != null) {
                    // remove selectors and extension
                    final int lastSlashPos = key.lastIndexOf('/');
                    final int lastDotPos = key.indexOf('.', lastSlashPos);
                    if (lastDotPos != -1) {
                        key = key.substring(0, lastDotPos);
                    }

                    final List<MapEntry> special;
                    if (MapEntries.this.isAllVanityPathEntriesCached()) {
                        special = this.resolveMapsMap.get(key);
                    } else {
                        special = MapEntries.this.getMapEntryList(key)
;                    }
                    if (special != null) {
                        specialIterator = special.iterator();
                    }
                    // recurse to the parent
                    if (key.length() > 1) {
                        final int lastSlash = key.lastIndexOf("/");
                        if (lastSlash == 0) {
                            key = null;
                        } else {
                            key = key.substring(0, lastSlash);
                        }
                    } else {
                        key = null;
                    }
                }
                if (this.specialIterator != null && this.specialIterator.hasNext()) {
                    this.nextSpecial = this.specialIterator.next();
                }
            }
            if (this.nextSpecial == null) {
                this.next = this.nextGlobal;
                this.nextGlobal = null;
            } else if (!this.vanityPathPrecedence){
                if (this.nextGlobal == null) {
                    this.next = this.nextSpecial;
                    this.nextSpecial = null;
                } else if (this.nextGlobal.getPattern().length() >= this.nextSpecial.getPattern().length()) {
                    this.next = this.nextGlobal;
                    this.nextGlobal = null;

                }else {
                    this.next = this.nextSpecial;
                    this.nextSpecial = null;
                }
            } else {
                this.next = this.nextSpecial;
                this.nextSpecial = null;
            }
        }
    };

    private MapEntry getMapEntry(String url, final int status, final boolean trailingSlash,
            final String... redirect){

        MapEntry mapEntry = null;
        try{
            mapEntry = new MapEntry(url, status, trailingSlash, 0, redirect);
        }catch (IllegalArgumentException iae){
            //ignore this entry
            log.debug("ignored entry due exception ",iae);
        }
        return mapEntry;
    }

    private MapEntry getMapEntry(String url, final int status, final boolean trailingSlash, long order,
            final String... redirect){

        MapEntry mapEntry = null;
        try{
            mapEntry = new MapEntry(url, status, trailingSlash, order, redirect);
        }catch (IllegalArgumentException iae){
            //ignore this entry
            log.debug("ignored entry due exception ",iae);
        }
        return mapEntry;
    }

    final class BloomFilterTask extends TimerTask {
        @Override
        public void run() {
            try {
                if (updateBloomFilterFile) {
                    persistBloomFilter();
                    updateBloomFilterFile = false;
                }
            } catch (IOException e) {
                throw new RuntimeException(
                        "Error while saving bloom filter to disk", e);
            }
        }
    }

}<|MERGE_RESOLUTION|>--- conflicted
+++ resolved
@@ -25,6 +25,7 @@
 import java.io.IOException;
 import java.net.MalformedURLException;
 import java.net.URL;
+import java.text.ParseException;
 import java.util.ArrayList;
 import java.util.Arrays;
 import java.util.Collection;
@@ -52,7 +53,9 @@
 import javax.servlet.http.HttpServletResponse;
 
 import org.apache.sling.api.SlingConstants;
+import org.apache.sling.api.SlingException;
 import org.apache.sling.api.resource.LoginException;
+import org.apache.sling.api.resource.QuerySyntaxException;
 import org.apache.sling.api.resource.Resource;
 import org.apache.sling.api.resource.ResourceResolver;
 import org.apache.sling.api.resource.ResourceUtil;
@@ -61,6 +64,7 @@
 import org.apache.sling.api.resource.observation.ResourceChange;
 import org.apache.sling.api.resource.observation.ResourceChangeListener;
 import org.apache.sling.api.resource.path.Path;
+import org.apache.sling.resourceresolver.impl.ResourceResolverFactoryImpl;
 import org.apache.sling.resourceresolver.impl.ResourceResolverImpl;
 import org.apache.sling.resourceresolver.impl.mapping.MapConfigurationProvider.VanityPathConfig;
 import org.osgi.framework.BundleContext;
@@ -107,6 +111,10 @@
 
     private static final String JCR_SYSTEM_PREFIX = "/jcr:system/";
 
+    final static String ALIAS_QUERY_DEFAULT = "SELECT sling:alias FROM nt:base WHERE sling:alias IS NOT NULL";
+
+    final static String ALIAS_QUERY_NO_TRAVERSAL = ALIAS_QUERY_DEFAULT + " option(traversal fail)";
+
     static final String ANY_SCHEME_HOST = "[^/]+/[^/]+";
 
     /** default log */
@@ -140,13 +148,10 @@
 
     private boolean updateBloomFilterFile = false;
 
-<<<<<<< HEAD
     private Thread aliasTraversal = null;
 
     private StringInterpolationProvider stringInterpolationProvider;
 
-=======
->>>>>>> 5dcaacc6
     @SuppressWarnings({ "unchecked" })
     public MapEntries(final MapConfigurationProvider factory, final BundleContext bundleContext, final EventAdmin eventAdmin, final StringInterpolationProvider stringInterpolationProvider)
         throws LoginException, IOException {
@@ -158,12 +163,7 @@
         this.resolveMapsMap = Collections.singletonMap(GLOBAL_LIST_KEY, (List<MapEntry>)Collections.EMPTY_LIST);
         this.mapMaps = Collections.<MapEntry> emptyList();
         this.vanityTargets = Collections.<String,List <String>>emptyMap();
-<<<<<<< HEAD
         this.aliasMap = Collections.emptyMap();
-        this.stringInterpolationProvider = stringInterpolationProvider;
-=======
-        this.aliasMap = Collections.<String, Map<String, String>>emptyMap();
->>>>>>> 5dcaacc6
 
         doInit();
 
@@ -1043,16 +1043,59 @@
      */
     private Map<String, Map<String, String>> loadAliases(final ResourceResolver resolver) {
         final Map<String, Map<String, String>> map = new ConcurrentHashMap<>();
-        final String queryString = "SELECT sling:alias FROM nt:base WHERE sling:alias IS NOT NULL";
-        final Iterator<Resource> i = resolver.findResources(queryString, "sql");
-        while (i.hasNext()) {
-            final Resource resource = i.next();
-            loadAlias(resource, map);
-        }
+		String queryString = this.factory.isForceNoAliasTraversal() ? ALIAS_QUERY_NO_TRAVERSAL : ALIAS_QUERY_DEFAULT;
+		while (true){
+	        try {
+		        final Iterator<Resource> i = resolver.findResources(queryString, "sql");
+		        while (i.hasNext()) {
+		            final Resource resource = i.next();
+		            loadAlias(resource, map);
+		        }
+		        break;
+		} catch (SlingException e) {
+			Throwable cause = unwrapThrowable(e);
+			if (cause instanceof IllegalArgumentException && ALIAS_QUERY_NO_TRAVERSAL.equals(queryString)) {
+					log.debug(
+						"Expected index not available yet - will retry", e);
+					try {
+						TimeUnit.MILLISECONDS.sleep(getTraversalRetryInterval());
+					} catch (InterruptedException ex) {
+						log.warn("Interrupted while sleeping", ex);
+					}
+				} else if (cause instanceof ParseException) {
+				if (ALIAS_QUERY_NO_TRAVERSAL.equals(queryString)) {
+						log.warn("Traversal fail option set but query not accepted by queryengine, falling back to allowing traversal as queryengine might not support option", e);
+						queryString = ALIAS_QUERY_DEFAULT;
+					} else {
+						log.error("Queryengine couldn't parse query - interrupting loading of aliasmap",e);
+						break;
+					}
+					try {
+						TimeUnit.MILLISECONDS.sleep(getTraversalRetryInterval());
+					} catch (InterruptedException ex) {
+						log.warn("Interrupted while sleeping", ex);
+					}
+
+
+				} else {
+					log.error("QueryEngine not able to process query {} ", queryString, e);
+					break;
+				}
+		}
+		}
         return map;
     }
 
     /**
+     * Extract root cause of exception
+     * @param e {@code Throwable} to be checked
+     * @return Root {@code Throwable}
+     */
+    private Throwable unwrapThrowable(Throwable e) {
+		return e.getCause() == null ? e : unwrapThrowable(e.getCause());
+	}
+
+	/**
      * Load alias given a resource
      */
     private boolean loadAlias(final Resource resource, Map<String, Map<String, String>> map) {
