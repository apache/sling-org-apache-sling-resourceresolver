--- conflicted
+++ resolved
@@ -18,12 +18,7 @@
 
 import java.util.List;
 import java.util.Map;
-<<<<<<< HEAD
 import java.util.concurrent.CopyOnWriteArrayList;
-=======
-import java.util.Set;
->>>>>>> 41a3384e
-
 import org.apache.sling.api.resource.LoginException;
 import org.apache.sling.api.resource.ResourceResolverFactory;
 import org.apache.sling.api.resource.path.Path;
@@ -89,9 +84,5 @@
      * If empty set is returned, all paths are allowed.
      * @return
      */
-<<<<<<< HEAD
     CopyOnWriteArrayList<String> getAllowedAliasPaths();
-=======
-    Set<String> getAllowedAliasPaths();
->>>>>>> 41a3384e
 }