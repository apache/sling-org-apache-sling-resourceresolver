--- conflicted
+++ resolved
@@ -84,16 +84,9 @@
     public <T> T get(String name, Class<T> type) {
         Object o = delegate.get(name);
         if ( type.equals(String[].class) && ! ( o instanceof String[])) {
-<<<<<<< HEAD
-            //AS This works fine unless o is a 'null'. It should return an empty string instead
-            if(o == null) {
-                o = new String[] {};
-            } else {
-=======
             // According to ValueMap if the value cannot be converted it should return null
             // If 'o' is null this would return String[] {null} instead so we do not convert it here
             if(o != null) {
->>>>>>> 5dcaacc6
                 o = new String[]{String.valueOf(o)};
             }
         }
