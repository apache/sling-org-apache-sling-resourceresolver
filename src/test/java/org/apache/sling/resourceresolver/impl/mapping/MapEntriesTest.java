--- conflicted
+++ resolved
@@ -32,14 +32,8 @@
 import java.lang.reflect.Field;
 import java.lang.reflect.Method;
 import java.util.*;
-<<<<<<< HEAD
+
 import java.util.concurrent.*;
-=======
-import java.util.concurrent.ExecutorService;
-import java.util.concurrent.Executors;
-import java.util.concurrent.Semaphore;
-import java.util.concurrent.TimeUnit;
->>>>>>> 41a3384e
 import java.util.concurrent.atomic.AtomicBoolean;
 import java.util.concurrent.atomic.AtomicInteger;
 import java.util.concurrent.atomic.AtomicLong;
@@ -122,11 +116,7 @@
                 Collections.<Resource> emptySet().iterator());
         //when(resourceResolverFactory.getAliasPath()).thenReturn(Arrays.asList("/child"));
 
-<<<<<<< HEAD
         CopyOnWriteArrayList<String> aliasPath = new CopyOnWriteArrayList<>();
-=======
-        Set<String> aliasPath = new TreeSet<>();
->>>>>>> 41a3384e
         aliasPath.add("/parent");
         for(int i = 1;i<testSize;i++){
             aliasPath.add("/parent"+i);
@@ -2112,11 +2102,7 @@
         // notallowedparent is not valid configured alias path
         isValid = mapEntries.isValidAliasPath( "/notallowedparent");
         assertFalse(isValid);
-<<<<<<< HEAD
     }*/
-=======
-    }
->>>>>>> 41a3384e
 
     @Test(expected = IllegalArgumentException.class)
     public void testNullAliasPath() throws NoSuchMethodException, IllegalAccessException {
