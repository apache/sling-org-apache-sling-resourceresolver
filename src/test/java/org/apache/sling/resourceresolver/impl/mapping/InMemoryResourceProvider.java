/*
 * Licensed to the Apache Software Foundation (ASF) under one
 * or more contributor license agreements.  See the NOTICE file
 * distributed with this work for additional information
 * regarding copyright ownership.  The ASF licenses this file
 * to you under the Apache License, Version 2.0 (the
 * "License"); you may not use this file except in compliance
 * with the License.  You may obtain a copy of the License at
 *
 *   http://www.apache.org/licenses/LICENSE-2.0
 *
 * Unless required by applicable law or agreed to in writing,
 * software distributed under the License is distributed on an
 * "AS IS" BASIS, WITHOUT WARRANTIES OR CONDITIONS OF ANY
 * KIND, either express or implied.  See the License for the
 * specific language governing permissions and limitations
 * under the License.
 */

package org.apache.sling.resourceresolver.impl.mapping;

import java.util.Collections;
import java.util.HashMap;
import java.util.Iterator;
import java.util.List;
import java.util.Map;
import java.util.stream.Collectors;

import org.apache.sling.api.resource.Resource;
import org.apache.sling.api.resource.ResourceUtil;
import org.apache.sling.api.resource.ValueMap;
import org.apache.sling.spi.resource.provider.QueryLanguageProvider;
import org.apache.sling.spi.resource.provider.ResolveContext;
import org.apache.sling.spi.resource.provider.ResourceContext;
import org.apache.sling.spi.resource.provider.ResourceProvider;
import org.jetbrains.annotations.NotNull;
import org.osgi.service.component.annotations.Component;

@Component(service = ResourceProvider.class)
public class InMemoryResourceProvider extends ResourceProvider<Void>{
    
    private final Map<String, Map<String, Object>> resources = new HashMap<>();

    @Override
    public Resource getResource(ResolveContext<Void> ctx, String path, ResourceContext resourceContext,
            Resource parent) {
        
        Map<String, Object> vals = resources.get(path);
        if ( vals == null )
            return null;
        
        return new InMemoryResource(path, ctx.getResourceResolver(), vals);
            
    }

    @Override
    public Iterator<Resource> listChildren(ResolveContext<Void> ctx, Resource parent) {

        return resources.entrySet().stream()
            .filter( e -> parent.getPath().equals(ResourceUtil.getParent(e.getKey())) )
            .map( e -> (Resource) new InMemoryResource(e.getKey(), ctx.getResourceResolver(), e.getValue()) )
            .iterator();
    }
    
    public void putResource(String path) {
        putResource(path, Collections.emptyMap());
    }

    public void putResource(String path, String key, Object value) {
        putResource(path, Collections.singletonMap(key, value));
    }

    public void putResource(String path, String key, Object... values) {
        putResource(path, Collections.singletonMap(key, values));
    }

    public void putResource(String path, String key, Object value, String key2, Object value2) {
        Map<String, Object> props = new HashMap<>();
        props.put(key, value);
        props.put(key2, value2);
        putResource(path, props);
    }
    
    public void putResource(String path, Map<String, Object> props) {
        resources.put(path, props);
    }
    
    @Override
    public QueryLanguageProvider<Void> getQueryLanguageProvider() {
        return new QueryLanguageProvider<Void>() {

            @Override
            public String[] getSupportedLanguages(@NotNull ResolveContext<Void> ctx) {
                return new String[] { "sql" };
            }

            @Override
            public Iterator<Resource> findResources(@NotNull ResolveContext<Void> ctx, String query, String language) {
<<<<<<< HEAD

                if ("SELECT sling:alias FROM nt:base AS page WHERE (NOT ISDESCENDANTNODE(page,\"/jcr:system\")) AND sling:alias IS NOT NULL".equals(query)) {
=======
                
                // we don't explicitly filter paths under jcr:system, but we don't expect to have such resources either
                // and this stub provider is not the proper location to test JCR queries
                if  ( "SELECT sling:alias FROM nt:base AS page WHERE (NOT ISDESCENDANTNODE(page,\"/jcr:system\")) AND sling:alias IS NOT NULL".equals(query) ) {
>>>>>>> 6c203087
                    return resourcesWithProperty(ctx, "sling:alias")
                        .iterator();
                }

                if ("SELECT sling:vanityPath, sling:redirect, sling:redirectStatus FROM nt:base AS page WHERE sling:vanityPath IS NOT NULL AND (NOT ISDESCENDANTNODE(page, '/jcr:system'))".equals(query)) {
                    return resourcesWithProperty(ctx, "sling:vanityPath")
                        .iterator();
                }

                throw new UnsupportedOperationException("Unsupported query: '" + query + "'");
            }

            private List<Resource> resourcesWithProperty(ResolveContext<Void> ctx, String propertyName) {
                return resources.entrySet().stream()
                    .filter( e -> e.getValue().containsKey(propertyName) )
                    .map( e -> getResource(ctx, e.getKey(), null, null))
                    .collect(Collectors.toList());
            }

            @Override
            public Iterator<ValueMap> queryResources(@NotNull ResolveContext<Void> ctx, String query, String language) {
                throw new UnsupportedOperationException("stub");
            }
        };
    }
}<|MERGE_RESOLUTION|>--- conflicted
+++ resolved
@@ -96,15 +96,9 @@
 
             @Override
             public Iterator<Resource> findResources(@NotNull ResolveContext<Void> ctx, String query, String language) {
-<<<<<<< HEAD
-
+// we don't explicitly filter paths under jcr:system, but we don't expect to have such resources either
+                // and this stub provider is not the proper location to test JCR queries
                 if ("SELECT sling:alias FROM nt:base AS page WHERE (NOT ISDESCENDANTNODE(page,\"/jcr:system\")) AND sling:alias IS NOT NULL".equals(query)) {
-=======
-                
-                // we don't explicitly filter paths under jcr:system, but we don't expect to have such resources either
-                // and this stub provider is not the proper location to test JCR queries
-                if  ( "SELECT sling:alias FROM nt:base AS page WHERE (NOT ISDESCENDANTNODE(page,\"/jcr:system\")) AND sling:alias IS NOT NULL".equals(query) ) {
->>>>>>> 6c203087
                     return resourcesWithProperty(ctx, "sling:alias")
                         .iterator();
                 }
